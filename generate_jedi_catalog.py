--- conflicted
+++ resolved
@@ -610,12 +610,8 @@
         None.
 
     Example:
-<<<<<<< HEAD
+
         generate_jedi_catalog(output_path='/Users/jmason86/Dropbox/Research/Postdoc_NASA/Analysis/Coronal Dimming Analysis/JEDI Catalog/')
-=======
-        generate_jedi_catalog(output_path='/Users/jmason86/Dropbox/Research/Postdoc_NASA/Analysis/Coronal Dimming Analysis/JEDI Catalog/',
-                              verbose=True)
->>>>>>> fc42c63f
     """
     # Create one sorted, clean dataframe from all of the csv files
     list_dfs = []
